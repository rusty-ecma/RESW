--- conflicted
+++ resolved
@@ -29,7 +29,6 @@
     }
 }
 
-<<<<<<< HEAD
 let x = (a) => a + 1;
 let z = ({x, y}) => x + y;
 (function() {
@@ -38,11 +37,4 @@
     let a = add(3, 4);
     let s = new Stuff();
     s.add(5, 6);
-=======
-(function() {
-    let t = Thing();
-    let a = add(1, 2);
-    let s = new Stuff();
-    s.add(3, 4);
->>>>>>> 57b793a3
 })();