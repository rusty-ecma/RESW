#![cfg(all(test, feature = "moz_central"))]
use resw::{
    Writer,
    write_str::WriteString, 
};
use std::path::Path;
<<<<<<< HEAD
use ressa::{
    Parser,
    Error
};
=======
use resast::ref_tree::AsConcrete;

>>>>>>> 57b793a3

#[test]
fn moz_central() {
    let moz_central_path = Path::new("./moz-central");
    if !moz_central_path.exists() {
        panic!("Please download the spider monkey JIT Test files to run this test (see CONTRIBUTING.md)");
    }
    let msgs = walk(&moz_central_path);
    if !msgs.is_empty() {
        for msg in msgs {
            eprintln!("{}", msg);
        }
        panic!()
    }
}

fn walk(path: &Path) -> Vec<String> {
    let mut ret = vec![];
    let files = path.read_dir().unwrap()
        .map(|e| e.unwrap().path())
        .collect::<Vec<_>>();
    for path in files {
        if path.is_file() {
                if let Some(ext) = path.extension() {
                    if ext == "js" {
                        match run(&path) {
                            Ok(js) => {
                                if let Some(first) = js {
                                    match around_once(&first) {
                                        Ok(second) => {
                                            if let Some(msg) = check_round_trips(&path, &first, &Some(second)) {
                                                ret.push(msg);
                                            }
                                        },
                                        Err(e) => {
                                            ret.push(format!("{}", e));
                                            if let Some(msg) = check_round_trips(&path, &first, &None) {
                                                ret.push(msg)
                                            }
                                        }
                                    }
                                }
                            },
                            Err(e) => {
                                let loc = match &e {
                                    Error::InvalidGetterParams(ref pos)
                                    | Error::InvalidSetterParams(ref pos)
                                    | Error::NonStrictFeatureInStrictContext(ref pos, _)
                                    | Error::OperationError(ref pos, _)
                                    | Error::Redecl(ref pos, _)
                                    | Error::UnableToReinterpret(ref pos, _, _)
                                    | Error::UnexpectedToken(ref pos, _) => format!("{}:{}:{}", path.display(), pos.line, pos.column),
                                    _ => format!("{}", path.display()),
                                };
                                if let Ok(op) = ::std::process::Command::new("./node_modules/.bin/esparse").arg(path).output() {
                                    if op.status.success() {
                                        // eprintln!("possible new whitelist item:\n\t{}", path.display());
                                        ret.push(format!("1st pass failure parsed by esprima: {}\n\t{}", e, loc));
                                    }
                                }
                            }
                        }
                    }
                }
            } else {
                ret.extend(
                    walk(&path)
                )
            }
    }
    ret
}

fn run(file: &Path) -> Result<Option<String>, Error> {
    let contents = ::std::fs::read_to_string(file)?;
    if contents.starts_with("// |jit-test| error: SyntaxError")
        || contents.starts_with("|")
        || contents.starts_with("// |jit-test| error:SyntaxError") {
        return Ok(None);
    }
    if contents.starts_with("// |jit-test| module") {
        return Ok(None); //these all contain restricted word import as an ident
    }
    let ret = around_once(&contents)?;
    Ok(Some(ret))
}

fn around_once(js: &str) -> Result<String, Error> {
    let mut out = WriteString::new();
    let mut writer = Writer::new(out.generate_child());
    for part in Parser::new(&js)? {
        let part = part?;
        writer.write_part(&part.as_concrete()).expect("Failed to write part");
    }
    Ok(out.get_string().expect("invalid utf8 written to write_string"))
}

<<<<<<< HEAD
=======
fn get_moz_central_test_files(path: &Path) {
    let mut response = reqwest::get("https://hg.mozilla.org/mozilla-central/archive/tip.tar.gz/js/src/jit-test/tests/")
        .expect("Failed to get zip of moz-central");
    let mut buf = Vec::new();
    response.copy_to(&mut buf)
        .expect("failed to copy to BzDecoder");
    let gz = GzDecoder::new(buf.as_slice());
    let mut t = tar::Archive::new(gz);
    t.unpack(path).expect("Failed to unpack gz");
}
>>>>>>> 57b793a3
fn check_round_trips(path: &Path, first: &str, second: &Option<String>) -> Option<String> {
    let name = path.file_name().unwrap().to_str().unwrap();
    if let Some(ref js) = second {
        if first != js {
            write_failure(name, first, second);
            return Some(format!("Double round trip failed for {0}\ncheck ./{1}.first.js and ./{1}.second.js", path.display(), name));
        }
    } else {
        write_failure(name, first, second);
        return Some(format!("Double round trip failed to parse second pass for {}\n chec ./{}.first.js", path.display(), name));
    }
    None
}
fn write_failure(name: &str, first: &str, second: &Option<String>) {
    use std::io::Write;
    let dir = ::std::path::PathBuf::from("test_failures");
    if !dir.exists() {
        ::std::fs::create_dir(&dir).expect("failed to create test_failures");
    }
    let mut f1 = ::std::fs::File::create(dir.join(&format!("{}.first.js", name))).expect("Failed to create first failure file");
    f1.write(format!("//{}\n", name).as_bytes()).expect("Failed to write first line");
    f1.write_all(first.as_bytes()).expect("failed to write to first failure file");
    if let Some(ref second) = second {
        let mut f2 = ::std::fs::File::create(dir.join(&format!("{}.second.js", name))).expect("Failed to create second failure file");
        f2.write(format!("//{}\n", name).as_bytes()).expect("Failed to write first line");
        f2.write_all(second.as_bytes()).expect("failed to write second failure file");
    }
}<|MERGE_RESOLUTION|>--- conflicted
+++ resolved
@@ -4,15 +4,10 @@
     write_str::WriteString, 
 };
 use std::path::Path;
-<<<<<<< HEAD
 use ressa::{
     Parser,
     Error
 };
-=======
-use resast::ref_tree::AsConcrete;
-
->>>>>>> 57b793a3
 
 #[test]
 fn moz_central() {
@@ -110,19 +105,6 @@
     Ok(out.get_string().expect("invalid utf8 written to write_string"))
 }
 
-<<<<<<< HEAD
-=======
-fn get_moz_central_test_files(path: &Path) {
-    let mut response = reqwest::get("https://hg.mozilla.org/mozilla-central/archive/tip.tar.gz/js/src/jit-test/tests/")
-        .expect("Failed to get zip of moz-central");
-    let mut buf = Vec::new();
-    response.copy_to(&mut buf)
-        .expect("failed to copy to BzDecoder");
-    let gz = GzDecoder::new(buf.as_slice());
-    let mut t = tar::Archive::new(gz);
-    t.unpack(path).expect("Failed to unpack gz");
-}
->>>>>>> 57b793a3
 fn check_round_trips(path: &Path, first: &str, second: &Option<String>) -> Option<String> {
     let name = path.file_name().unwrap().to_str().unwrap();
     if let Some(ref js) = second {
