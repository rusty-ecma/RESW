#![cfg(test)]

#[cfg(feature = "moz_central")]
extern crate rayon;
#[cfg(feature = "moz_central")]
mod spider_monkey;
<<<<<<< HEAD
use ressa::Parser;
=======
use resast::ref_tree::AsConcrete;
use ressa::Builder;
>>>>>>> 57b793a3
use resw::{
    Writer,
    write_str::WriteString,    
};

#[test]
fn everything_js_es5() {
    ensure_libraries();
    let js = ::std::fs::read_to_string("./node_modules/everything.js/es5.js").expect("Failed to read js file");
    let (first, second) = double_round_trip(&js, false);
    check_round_trips("everything.es5", &first, &second);
}

#[test]
fn everything_js_es2015_script() {
    ensure_libraries();
    let js = ::std::fs::read_to_string("./node_modules/everything.js/es2015-script.js").expect("failed to read js file");
    let (first, second) = double_round_trip(&js, false);
    check_round_trips("everything.es2015-script", &first, &second);
}

#[test]
fn everything_js_es2015_module() {
    ensure_libraries();
    let js = ::std::fs::read_to_string("./node_modules/everything.js/es2015-module.js").expect("failed to read js file");
    let (first, second) = double_round_trip(&js, true);
    check_round_trips("everything.es2015-module", &first, &second);
}

#[test]
fn jquery() {
    ensure_libraries();
    let js = ::std::fs::read_to_string("./node_modules/jquery/dist/jquery.js").expect("failed to read js file");
    let (first, second) = double_round_trip(&js, false);
    check_round_trips("jquery", &first, &second);
}

#[test]
fn angular() {
    ensure_libraries();
    let js = ::std::fs::read_to_string("./node_modules/angular/angular.js").expect("failed to read js file");
    let (first, second) = double_round_trip(&js, false);
    check_round_trips("angular", &first, &second);
}

#[test]
fn react() {
    ensure_libraries();
    let js = ::std::fs::read_to_string("node_modules/react/cjs/react.development.js").expect("failed to read js file");
    let (first, second) = double_round_trip(&js, false);
    check_round_trips("react", &first, &second);
}
#[test]
fn react_dom() {
    ensure_libraries();
    let js = ::std::fs::read_to_string("node_modules/react-dom/cjs/react-dom.development.js").expect("failed to read js file");
    let (first, second) = double_round_trip(&js, false);
    check_round_trips("react_dom", &first, &second);
}

#[test]
fn vue() {
    ensure_libraries();
    let js = ::std::fs::read_to_string("node_modules/vue/dist/vue.js").expect("failed to read js file");
    let (first, second) = double_round_trip(&js, false);
    check_round_trips("vue", &first, &second);
}

#[test]
fn dexie() {
    ensure_libraries();
    let js = ::std::fs::read_to_string("node_modules/dexie/dist/dexie.js").expect("failed to read js file");
    let (first, second) = double_round_trip(&js, false);
    check_round_trips("dexie", &first, &second);
}

#[test]
fn moment() {
    ensure_libraries();
    let js = ::std::fs::read_to_string("node_modules/moment/moment.js").expect("failed to read js file");
    let (first, second) = double_round_trip(&js, false);
    check_round_trips("moment", &first, &second);
}

fn double_round_trip(js: &str, module: bool) -> (String, Option<String>) {
    let mut first_write = WriteString::new();
    let mut second_write = WriteString::new();
<<<<<<< HEAD
    let first_parser = Parser::builder().module(module).js(js).build().expect("Failed to create parser");
=======
    let mut b = Builder::new();
    let first_parser = b.module(module).js(js).build().expect("Failed to create parser");
>>>>>>> 57b793a3
    let mut first_writer = Writer::new(first_write.generate_child());
    for part in first_parser {
        let part = match part {
            Ok(part) => part,
            Err(e) => {
                println!("Error parsing part in first pass {}", e);
                break;
            },
        };
        first_writer.write_part(&part.as_concrete()).expect("Failed to write part");
    }
    let first_pass = first_write.get_string().expect("Invalid utf-8 written to first write");
<<<<<<< HEAD
    let second_parser = Parser::builder().module(module).js(first_pass.as_str()).build().expect("Failed to create second parser");
=======
    let mut b = Builder::new();
    let second_parser = b.module(module).js(first_pass.as_str()).build().expect("Failed to create second parser");
>>>>>>> 57b793a3
    let mut second_writer = Writer::new(second_write.generate_child());
    for part in second_parser {
        let part = match part {
            Ok(part) => part,
            Err(e) => {
                println!("Error parsing part in second pass {}", e);
                let parsed = second_write.get_string().expect("Invalid utf-8 written to second write");
                let second_pass = if parsed.len() == 0 {
                    None
                } else {
                    Some(parsed)
                };
                return (first_pass, second_pass)
            },
        };
        second_writer.write_part(&part.as_concrete()).expect("failed to write part");
    }
    let second_pass = second_write.get_string().expect("Invalid utf-8 written to second write");
    (first_pass, Some(second_pass))
}

fn write_failure(name: &str, first: &str, second: &str) {
    use std::io::Write;
    let mut f1 = ::std::fs::File::create(&format!("test_failures/{}.first.js", name)).expect("Failed to create first failure file");
    f1.write_all(first.as_bytes()).expect("failed to write to first failure file");
    let mut f2 = ::std::fs::File::create(&format!("test_failures/{}.second.js", name)).expect("Failed to create second failure file");
    f2.write_all(second.as_bytes()).expect("failed to write second failure file");
}

fn ensure_libraries() {
    if !::std::path::PathBuf::from("node_modules").exists() {
        let output = ::std::process::Command::new("npm").arg("i").output().expect("failed to execute npm i");
        assert!(output.status.success());
    }
}

pub(crate) fn check_round_trips(name: &str, first: &str, second: &Option<String>) {
    if let Some(second) = second {
        if first != second {
            write_failure(name, first, second);
            panic!("Double round trip failed for {0}\ncheck ./test_failures/{0}.first.js and ./test_failures/{0}.second.js", name);
        } else {
            let mut env_write = false;
            for (key, val) in ::std::env::vars() {
                if key == "RESW_WRITE" && val == "1" {
                    env_write = true;
                    break;
                }
            }
            if env_write {
                write_failure(name, first, second);
            }
        }
    } else {
        ::std::fs::write(&format!("test_failures/{}.first.js", name), first).expect("Failed to write file");
        panic!("Double round trip failed to parse second pass for {0}\n check ./test_failures/{0}.first.js", name);
    }
}

#[test]
fn new_member_expr_failure() {
    let js =
"function isElement(node) {
  return !!(node &&
    (node.nodeName  // We are a direct element.
    || (node.prop && node.attr && node.find)));  // We have an on and find method part of jQuery API.
}";
    let (first, second) = double_round_trip(js, false);
    check_round_trips("new_member_expr_failure", &first, &second);
}

#[test]
fn long_args_failure() {
    let js = "
function f(a, b = 0, [c,, d = 0, ...e], {f, g: h, i = 0, i: j = 0}, ...k){}
";
    let (first, second) = double_round_trip(js, false);
    check_round_trips("long_args_failure", &first, &second);
    println!("{:#?}", first);
}<|MERGE_RESOLUTION|>--- conflicted
+++ resolved
@@ -4,12 +4,8 @@
 extern crate rayon;
 #[cfg(feature = "moz_central")]
 mod spider_monkey;
-<<<<<<< HEAD
 use ressa::Parser;
-=======
-use resast::ref_tree::AsConcrete;
-use ressa::Builder;
->>>>>>> 57b793a3
+
 use resw::{
     Writer,
     write_str::WriteString,    
@@ -97,12 +93,7 @@
 fn double_round_trip(js: &str, module: bool) -> (String, Option<String>) {
     let mut first_write = WriteString::new();
     let mut second_write = WriteString::new();
-<<<<<<< HEAD
     let first_parser = Parser::builder().module(module).js(js).build().expect("Failed to create parser");
-=======
-    let mut b = Builder::new();
-    let first_parser = b.module(module).js(js).build().expect("Failed to create parser");
->>>>>>> 57b793a3
     let mut first_writer = Writer::new(first_write.generate_child());
     for part in first_parser {
         let part = match part {
@@ -115,12 +106,7 @@
         first_writer.write_part(&part.as_concrete()).expect("Failed to write part");
     }
     let first_pass = first_write.get_string().expect("Invalid utf-8 written to first write");
-<<<<<<< HEAD
     let second_parser = Parser::builder().module(module).js(first_pass.as_str()).build().expect("Failed to create second parser");
-=======
-    let mut b = Builder::new();
-    let second_parser = b.module(module).js(first_pass.as_str()).build().expect("Failed to create second parser");
->>>>>>> 57b793a3
     let mut second_writer = Writer::new(second_write.generate_child());
     for part in second_parser {
         let part = match part {
